
##################################################################################
#
#  ORTHOFILTER TRANSFORMS
#  Periodic boundaries, Orthogonal
#
##################################################################################


# DWT
# 1-D
# writes to y
function _dwt!(y::AbstractVector{T}, x::AbstractVector{T},
                filter::OrthoFilter, L::Integer, fw::Bool) where T<:Number
    si = Vector{T}(length(filter)-1)       # tmp filter vector
    scfilter, dcfilter = WT.makereverseqmfpair(filter, fw, T)
    return _dwt!(y, x, filter, L, fw, dcfilter, scfilter, si)
end
function _dwt!(y::AbstractVector{T}, x::AbstractVector{T},
                filter::OrthoFilter, L::Integer, fw::Bool,
                dcfilter::Vector{T}, scfilter::Vector{T},
                si::Vector{T}, snew::Vector{T} = Vector{T}(ifelse(L>1, length(x)>>1, 0))) where T<:Number
    n = length(x)
    size(x) == size(y) ||
        throw(DimensionMismatch("in and out array size must match"))
    0 <= L ||
        throw(ArgumentError("L must be positive"))
    sufficientpoweroftwo(y, L) ||
        throw(ArgumentError("size must have a sufficient power of 2 factor"))
    y === x &&
        throw(ArgumentError("in array is out array"))
    L > 1 && length(snew) != n>>1 &&
        throw(ArgumentError("length of snew incorrect"))

    if L == 0
        return copy!(y,x)
    end
    s = x                           # s is currect scaling coefs location
    filtlen = length(filter)

    lrange = 1:L
    !fw && (lrange = reverse(lrange))

    for l in lrange
        if fw
            # detail coefficients
            filtdown!(dcfilter, si, y, detailindex(n,l,1), detailn(n,l), s, 1,-filtlen+1, true)
            # scaling coefficients
            filtdown!(scfilter, si, y, 1, detailn(n,l), s, 1, 0, false)
        else
            # scaling coefficients
            filtup!(false, scfilter, si, y, 1, detailn(n,l-1), s, 1, -filtlen+1, false)
            # detail coefficients
            filtup!(true,  dcfilter, si, y, 1, detailn(n,l-1), x, detailindex(n,l,1), 0, true)
        end
        # if not final iteration: copy to tmp location
        l != lrange[end] && copy!(snew,1,y,1,detailn(n, fw ? l : l-1))
        L > 1 && (s = snew)
    end
    return y
end
function unsafe_dwt1level!(y::AbstractVector{T}, x::AbstractVector{T},
                            filter::OrthoFilter, fw::Bool,
                            dcfilter::Vector{T}, scfilter::Vector{T},
                            si::Vector{T}) where T<:Number
    n = length(x)
    l = 1
    filtlen = length(filter)

    if fw
        # detail coefficients
        filtdown!(dcfilter, si, y, detailindex(n,l,1), detailn(n,l), x, 1,-filtlen+1, true)
        # scaling coefficients
        filtdown!(scfilter, si, y, 1, detailn(n,l), x, 1, 0, false)
    else
        # scaling coefficients
        filtup!(false, scfilter, si, y, 1, detailn(n,l-1), x, 1, -filtlen+1, false)
        # detail coefficients
        filtup!(true,  dcfilter, si, y, 1, detailn(n,l-1), x, detailindex(n,l,1), 0, true)
    end
    return y
end


<<<<<<< HEAD
function dwt_transform_strided!{T<:Number}(y::Array{T}, x::AbstractArray{T},
                            msub::Int, nsub::Int, stride::Int, idx_func::Function,
                            tmpvec::AbstractVector{T}, tmpvec2::AbstractVector{T},
                            filter::OrthoFilter, fw::Bool,
                            dcfilter::Vector{T}, scfilter::Vector{T}, si::Vector{T})
    for i=1:msub
=======
function dwt_transform_strided!(y::Array{T}, x::AbstractArray{T},
                            nsub::Int, stride::Int, idx_func::Function,
                            tmpvec::Vector{T}, tmpvec2::Vector{T},
                            filter::OrthoFilter, fw::Bool,
                            dcfilter::Vector{T}, scfilter::Vector{T}, si::Vector{T}) where T<:Number
    for i=1:nsub
>>>>>>> 000d2eb6
        xi = idx_func(i)
        stridedcopy!(tmpvec, x, xi, stride, nsub)
        unsafe_dwt1level!(tmpvec2, tmpvec, filter, fw, dcfilter, scfilter, si)
        stridedcopy!(y, xi, stride, tmpvec2, nsub)
    end
end

<<<<<<< HEAD
function dwt_transform_cols!{T<:Number}(y::Array{T}, x::AbstractArray{T},
                            msub::Int, nsub::Int, idx_func::Function,
                            tmpvec::AbstractVector{T},
=======
function dwt_transform_cols!(y::Array{T}, x::AbstractArray{T},
                            nsub::Int, idx_func::Function,
                            tmpvec::Vector{T},
>>>>>>> 000d2eb6
                            filter::OrthoFilter, fw::Bool,
                            dcfilter::Vector{T}, scfilter::Vector{T}, si::Vector{T}) where T<:Number
    for i=1:nsub
        xi = idx_func(i)
        copy!(tmpvec, 1, x, xi, msub)
        ya = view(y, xi:xi+msub-1)
        #= ya = unsafe_vectorslice(y, xi, nsub) =#
        unsafe_dwt1level!(ya, tmpvec, filter, fw, dcfilter, scfilter, si)
    end
end

# 2-D
# writes to y
<<<<<<< HEAD
function _dwt!{T<:Number}(y::Matrix{T}, x::AbstractMatrix{T},
                                filter::OrthoFilter, L::Integer, fw::Bool)
    m, n  = size(x)
=======
function _dwt!(y::Matrix{T}, x::AbstractMatrix{T},
                filter::OrthoFilter, L::Integer, fw::Bool) where T<:Number
    n = size(x,1)
>>>>>>> 000d2eb6
    si = Vector{T}(length(filter)-1)       # tmp filter vector
    tmpbuffer = Vector{T}(max(n<<1, m))    # tmp storage vector
    scfilter, dcfilter = WT.makereverseqmfpair(filter, fw, T)

    return _dwt!(y, x, filter, L, fw, dcfilter, scfilter, si, tmpbuffer)
end
function _dwt!(y::Matrix{T}, x::AbstractMatrix{T},
                filter::OrthoFilter, L::Integer, fw::Bool,
                dcfilter::Vector{T}, scfilter::Vector{T},
                si::Vector{T}, tmpbuffer::Vector{T}) where T<:Number

    m, n = size(x)
    size(x) == size(y) ||
        throw(DimensionMismatch("in and out array size must match"))
    0 <= L ||
        throw(ArgumentError("L must be positive"))
    sufficientpoweroftwo(y, L) ||
        throw(ArgumentError("size must have a sufficient power of 2 factor"))
    y === x &&
        throw(ArgumentError("in array is out array"))
    length(tmpbuffer) >= max(n<<1,m) ||
        throw(ArgumentError("length of tmpbuffer incorrect"))

    if L == 0
        return copy!(y,x)
    end
    row_stride = m
    #s = x

    if fw
        lrange = 1:L
        nsub = n
        msub = m
    else
        lrange = L:-1:1
        nsub = div(n,2^(L-1))
        msub = div(m,2^(L-1))
        copy!(y,x)
    end

    inputArray = x

    for l in lrange
        tmpvec  = view(tmpbuffer, 1:msub)
        tmpvec2 = view(tmpbuffer, 1:nsub)
        tmpvec3 = view(tmpbuffer, nsub+1:nsub<<1)
        row_idx_func = i -> row_idx(i, n)
        col_idx_func = i -> col_idx(i, m)
        if fw
            # rows
            dwt_transform_strided!(y, inputArray, msub, nsub, row_stride, row_idx_func,
                tmpvec2, tmpvec3, filter, fw, dcfilter, scfilter, si)
            l == lrange[1] && (inputArray = y)

            # columns
            dwt_transform_cols!(y, y, msub, nsub, col_idx_func,
                tmpvec, filter, fw, dcfilter, scfilter, si)
        else
            # columns
            dwt_transform_cols!(y, inputArray, msub, nsub, col_idx_func,
                tmpvec, filter, fw, dcfilter, scfilter, si)
            l == lrange[1] && (inputArray = y)

            # rows
            dwt_transform_strided!(y, y, msub, nsub, row_stride, row_idx_func,
                tmpvec2, tmpvec3, filter, fw, dcfilter, scfilter, si)
        end
        msub = (fw ? msub>>1 : msub<<1)
        nsub = (fw ? nsub>>1 : nsub<<1)
    end
    return y
end

# 3-D
# writes to y
<<<<<<< HEAD
function _dwt!{T<:Number}(y::Array{T, 3}, x::AbstractArray{T, 3},
                                filter::OrthoFilter, L::Integer, fw::Bool)
    m, n, d = size(x)
    si = Vector{T}(length(filter)-1)            # tmp filter vector
    tmpbuffer = Vector{T}(max(m, n<<1, d<<1))   # tmp storage vector
=======
function _dwt!(y::Array{T, 3}, x::AbstractArray{T, 3},
                filter::OrthoFilter, L::Integer, fw::Bool) where T<:Number
    n = size(x,1)
    si = Vector{T}(length(filter)-1)       # tmp filter vector
    tmpbuffer = Vector{T}(n<<1)             # tmp storage vector
>>>>>>> 000d2eb6
    scfilter, dcfilter = WT.makereverseqmfpair(filter, fw, T)

    return _dwt!(y, x, filter, L, fw, dcfilter, scfilter, si, tmpbuffer)
end
function _dwt!(y::Array{T, 3}, x::AbstractArray{T, 3},
                filter::OrthoFilter, L::Integer, fw::Bool,
                dcfilter::Vector{T}, scfilter::Vector{T},
                si::Vector{T}, tmpbuffer::Vector{T}) where T<:Number

    m, n, d = size(x)
    size(x) == size(y) ||
        throw(DimensionMismatch("in and out array size must match"))
    0 <= L ||
        throw(ArgumentError("L must be positive"))
    sufficientpoweroftwo(y, L) ||
        throw(ArgumentError("size must have a sufficient power of 2 factor"))
    y === x &&
        throw(ArgumentError("in array is out array"))
    length(tmpbuffer) >= n<<1 ||
        throw(ArgumentError("length of tmpbuffer incorrect"))

    if L == 0
        return copy!(y,x)
    end
    row_stride = m
    height_stride = m*n

    if fw
        lrange = 1:L
        msub = m
        nsub = n
        dsub = d
    else
        lrange = L:-1:1
        msub = div(m,2^(L-1))
        nsub = div(n,2^(L-1))
        dsub = div(d,2^(L-1))
        copy!(y,x)
    end

    inputArray = x

    for l in lrange
        tmpcol  = view(tmpbuffer, 1:msub)
        tmprow = view(tmpbuffer, 1:nsub)
        tmprow2 = view(tmpbuffer, nsub+1:nsub<<1)
        tmphei = view(tmpbuffer, 1:dsub)
        tmphei2 = view(tmpbuffer, dsub+1:dsub<<1)
        if fw
            # heights
            for j in 1:nsub
                hei_idx_func = i -> hei_idx(i, j, m)
                dwt_transform_strided!(y, inputArray, msub, dsub, height_stride, hei_idx_func,
                    tmphei, tmphei2, filter, fw, dcfilter, scfilter, si)
            end
            l == lrange[1] && (inputArray = y)

            # rows
            for j in 1:dsub
                row_idx_func = i -> row_idx(i, j, m, n)
                dwt_transform_strided!(y, y, msub, nsub, row_stride, row_idx_func,
                    tmprow, tmprow2, filter, fw, dcfilter, scfilter, si)
            end
            # columns
            for j in 1:dsub
                col_idx_func = i -> col_idx(i, j, m, n)
                dwt_transform_cols!(y, y, msub, nsub, col_idx_func,
                    tmpcol, filter, fw, dcfilter, scfilter, si)
            end
        else
            # columns
            for j in 1:dsub
                col_idx_func = i -> col_idx(i, j, m, n)
                dwt_transform_cols!(y, inputArray, msub, nsub, col_idx_func,
                    tmpcol, filter, fw, dcfilter, scfilter, si)
            end
            l == lrange[1] && (inputArray = y)

            # rows
            for j in 1:dsub
                row_idx_func = i -> row_idx(i, j, m, n)
                dwt_transform_strided!(y, y, msub, nsub, row_stride, row_idx_func,
                    tmprow, tmprow2, filter, fw, dcfilter, scfilter, si)
            end
            # heights
            for j in 1:nsub
                hei_idx_func = i -> hei_idx(i, j, m)
                dwt_transform_strided!(y, y, msub, dsub, height_stride, hei_idx_func,
                    tmphei, tmphei2, filter, fw, dcfilter, scfilter, si)
            end
        end
        msub = (fw ? msub>>1 : msub<<1)
        nsub = (fw ? nsub>>1 : nsub<<1)
        dsub = (fw ? dsub>>1 : dsub<<1)
    end
    return y
end



# WPT
# 1-D
# writes to y
function _wpt!(y::AbstractVector{T}, x::AbstractVector{T}, filter::OrthoFilter, tree::BitVector, fw::Bool) where T<:Number
    si = Vector{T}(length(filter)-1)
    ns = ifelse(fw, length(x)>>1, length(x))
    snew = Vector{T}(ns)
    scfilter, dcfilter = WT.makereverseqmfpair(filter, fw, T)

    return _wpt!(y, x, filter, tree, fw, dcfilter, scfilter, si, snew)
end
function _wpt!(y::AbstractVector{T}, x::AbstractVector{T}, filter::OrthoFilter, tree::BitVector, fw::Bool, dcfilter::Vector{T}, scfilter::Vector{T}, si::Vector{T}, snew::Vector{T}) where T<:Number

    size(x) == size(y) ||
        throw(DimensionMismatch("in and out array size must match"))
    y === x &&
        throw(ArgumentError("in array is out array"))
    isvalidtree(y, tree) ||
        throw(ArgumentError("invalid tree"))
    if tree[1] && length(snew) < ifelse(fw, length(x)>>1, length(x))
        throw(ArgumentError("length of snew incorrect"))
    end

    if !tree[1]
        return copy!(y,x)
    end

    first = true
    n = length(x)
    Lmax = maxtransformlevels(n)
    L = Lmax
    while L > 0
        ix = 1
        k = 1
        Lfw = (fw ? Lmax-L : L-1)
        nj = detailn(n, Lfw)
        treeind = 2^(Lfw)-1
        dx = unsafe_vectorslice(snew, 1, nj)

        while ix <= n
            if tree[treeind+k]
                dy = unsafe_vectorslice(y, ix, nj)
                if first
                    dx = unsafe_vectorslice(x, ix, nj)
                else
                    copy!(dx, dy)
                end
                unsafe_dwt1level!(dy, dx, filter, fw, dcfilter, scfilter, si)
            elseif first
                dy = unsafe_vectorslice(y, ix, nj)
                dx = unsafe_vectorslice(x, ix, nj)
                copy!(dy, dx)
            end
            ix += nj
            k += 1
        end
        L -= 1
        first = false
    end

    return y
end


macro filtermainloop(si, silen, b, val)
    quote
        @inbounds for j=2:$(esc(silen))
            $(esc(si))[j-1] = $(esc(si))[j] + $(esc(b))[j]*$(esc(val))
        end
        @inbounds $(esc(si))[$(esc(silen))] = $(esc(b))[$(esc(silen))+1]*$(esc(val))
    end
end
macro filtermainloopzero(si, silen)
    quote
        @inbounds for j=2:$(esc(silen))
            $(esc(si))[j-1] = $(esc(si))[j]
        end
        @inbounds $(esc(si))[$(esc(silen))] = 0.0
    end
end

# periodic filter and downsampling (by 2)
# apply f to x[ix:ix+nx-1] and write to out[iout:iout+nout-1]
# f : filter
# si: tmp array of length 1 less than f
# out : result gets written to out[iout:iout+nout-1]
# x : filter convolved with x[ix:ix+nx-1], where nx=nout*2 (shifted by shift)
# ss : shift downsampling
# based on Base.filt
function filtdown!(f::Vector{T}, si::Vector{T},
                  out::AbstractVector{T},  iout::Integer, nout::Integer,
                  x::AbstractVector{T}, ix::Integer,
                  shift::Integer=0, ss::Bool=false) where T<:Number
    nx = nout<<1
    silen = length(si)
    flen = length(f)
    @assert length(x) >= ix+nx-1
    @assert length(out) >= iout+nout-1
    @assert (nx-1)>>1 + iout <= length(out)
    @assert silen == flen-1
    @assert shift <= 0

    fill!(si,0.0)
    istart = flen + Int(ss)
    dsshift = (flen%2 + Int(ss))%2  # is flen odd, and shift downsampling

    rout1, rin, rout2 = splitdownrangeper(istart, ix, nx, shift)
    @inbounds begin
        for i in rout1  # rout1 assumed to be in 1:istart-1
            # periodic in the range [ix:ix+nx-1]
            xatind = x[mod(i-1+shift, nx) + ix]
            @filtermainloop(si, silen, f, xatind)
        end
        # rin is inbounds in [ix:ix+nx-1]
        ixsh = -1 + shift + ix
        for i in rin
            xatind = x[i + ixsh]
            # take every other value after istart
            if (i+dsshift)%2 == 0 && i >= istart
                out[(i-istart)>>1 + iout] = si[1] + f[1]*xatind
            end
            @filtermainloop(si, silen, f, xatind)
        end
        for i in rout2
            # periodic in the range [ix:ix+nx-1]
            xatind = x[mod(i-1+shift, nx) + ix]
            # take every other value after istart
            if (i+dsshift)%2 == 0 && i >= istart
                out[(i-istart)>>1 + iout] = si[1] + f[1]*xatind
            end
            @filtermainloop(si, silen, f, xatind)
        end
    end

    return nothing
end
# find part of range which is inbounds for [ix:ix+nx-1] (ixsh = -1 + shift + ix)
# where mod(i-1+shift, nx) + ix == i + ixsh
function splitdownrangeper(istart, ix, nx, shift)
    inxi = 0
    ixsh = -1 + shift + ix
    if mod(shift, nx) + ix == 1 + ixsh   # shift likely 0
        inxi = 1
        iend = nx-1
        while mod(iend - 1 + shift, nx) + ix != iend + ixsh
            iend -= 1
        end
        return (0:-1, inxi:iend, (iend+1):(nx-1+istart))
    elseif mod(istart - 1 + shift, nx) + ix == istart + ixsh
        inxi = istart
        iend = nx-1+istart
        while mod(iend - 1 + shift, nx) + ix != iend + ixsh
            iend -= 1
        end
        return (1:inxi-1, inxi:iend, (iend+1):(nx-1+istart))
    else
        return (0:-1, 0:-1, 1:(nx-1+istart))
    end
end


# periodic filter and upsampling (by 2)
# apply f to x[ix:ix+nx-1] upsampled and write to out[iout:iout+nout-1]
# f : filter
# si: tmp array of length 1 less than f
# out : result gets written to out[iout:iout+nout-1]
# x : filter convolved with x[ix:ix+nx-1] upsampled, where nout==nx*2 (then shifted by shift)
# ss : shift upsampling
# based on Base.filt
function filtup!(add2out::Bool, f::Vector{T}, si::Vector{T},
              out::AbstractVector{T},  iout::Integer, nout::Integer,
              x::AbstractVector{T}, ix::Integer,
              shift::Integer=0, ss::Bool=false) where T<:Number
    nx = nout>>1
    silen = length(si)
    flen = length(f)
    @assert length(x) >= ix+nx-1                # check array size
    @assert length(out) >= iout+nout-1          # check array size
    @assert (nx<<1-1)>>1 + iout <= length(out)  # max for out index
    @assert silen == flen-1
    @assert shift <= 0

    fill!(si,0.0)
    istart = flen - shift%2
    dsshift = Int(ss)%2  # shift upsampling

    rout1, rin, rout2 = splituprangeper(istart, ix, nx, nout, shift)
    @inbounds begin
        xatind = 0.0
        for i in rout1  # rout1 assumed to be in 1:istart-1
            if (i+dsshift)%2 == 0
                @filtermainloopzero(si, silen)
            else
                # periodic in the range [ix:ix+nx-1]
                xindex = mod((i-1)>>1+shift>>1,nx) + ix    #(i-1)>>1 increm. every other
                xatind = x[xindex]
                @filtermainloop(si, silen, f, xatind)
            end
        end
        ixsh = shift>>1 + ix
        for i in rin
            if (i+dsshift)%2 == 0
                xatind = 0.0
            else
                xindex = (i-1)>>1 + ixsh
                xatind = x[xindex]
            end
            if i >= istart
                if add2out
                    out[(i-istart) + iout] += si[1] + f[1]*xatind
                else
                    out[(i-istart) + iout] = si[1] + f[1]*xatind
                end
            end
            if (i+dsshift)%2 == 0
                @filtermainloopzero(si, silen)
            else
                @filtermainloop(si, silen, f, xatind)
            end
        end
        for i in rout2
            if (i+dsshift)%2 == 0
                xatind = 0.0
            else
                xindex = mod((i-1)>>1+shift>>1,nx) + ix
                xatind = x[xindex]
            end
            if i >= istart
                if add2out
                    out[(i-istart) + iout] += si[1] + f[1]*xatind
                else
                    out[(i-istart) + iout] = si[1] + f[1]*xatind
                end
            end
            if (i+dsshift)%2 == 0
                @filtermainloopzero(si, silen)
            else
                @filtermainloop(si, silen, f, xatind)
            end
        end
    end

    return nothing
end
# find part of range which is inbounds for [ix:ix+nx-1] (ixsh = shift>>1 + ix)
# where mod((i-1)>>1+shift>>1, nx) + ix == (i-1)>>1 + ixsh
function splituprangeper(istart, ix, nx, nout, shift)
    inxi = 0
    ixsh = shift>>1 + ix
    if mod(shift>>1, nx) + ix == ixsh   # shift likely 0
        inxi = 1
        iend = nout-1
        while mod((iend-1)>>1+shift>>1, nx) + ix != (iend-1)>>1 + ixsh
            iend -= 1
        end
        return (0:-1, inxi:iend, (iend+1):(nout-1+istart))
    elseif mod((istart-1)>>1+shift>>1, nx) + ix == (istart-1)>>1 + ixsh
        inxi = istart
        iend = nout-1+istart
        while mod((iend-1)>>1+shift>>1, nx) + ix != (iend-1)>>1 + ixsh
            iend -= 1
        end
        return (1:inxi-1, inxi:iend, (iend+1):(nout-1+istart))
    else
        return (0:-1, 0:-1, 1:(nout-1+istart))
    end
end<|MERGE_RESOLUTION|>--- conflicted
+++ resolved
@@ -81,22 +81,12 @@
     return y
 end
 
-
-<<<<<<< HEAD
-function dwt_transform_strided!{T<:Number}(y::Array{T}, x::AbstractArray{T},
+function dwt_transform_strided!(y::Array{T}, x::AbstractArray{T},
                             msub::Int, nsub::Int, stride::Int, idx_func::Function,
-                            tmpvec::AbstractVector{T}, tmpvec2::AbstractVector{T},
-                            filter::OrthoFilter, fw::Bool,
-                            dcfilter::Vector{T}, scfilter::Vector{T}, si::Vector{T})
-    for i=1:msub
-=======
-function dwt_transform_strided!(y::Array{T}, x::AbstractArray{T},
-                            nsub::Int, stride::Int, idx_func::Function,
                             tmpvec::Vector{T}, tmpvec2::Vector{T},
                             filter::OrthoFilter, fw::Bool,
                             dcfilter::Vector{T}, scfilter::Vector{T}, si::Vector{T}) where T<:Number
-    for i=1:nsub
->>>>>>> 000d2eb6
+    for i=1:msub
         xi = idx_func(i)
         stridedcopy!(tmpvec, x, xi, stride, nsub)
         unsafe_dwt1level!(tmpvec2, tmpvec, filter, fw, dcfilter, scfilter, si)
@@ -104,37 +94,24 @@
     end
 end
 
-<<<<<<< HEAD
-function dwt_transform_cols!{T<:Number}(y::Array{T}, x::AbstractArray{T},
+function dwt_transform_cols!(y::Array{T}, x::AbstractArray{T},
                             msub::Int, nsub::Int, idx_func::Function,
-                            tmpvec::AbstractVector{T},
-=======
-function dwt_transform_cols!(y::Array{T}, x::AbstractArray{T},
-                            nsub::Int, idx_func::Function,
                             tmpvec::Vector{T},
->>>>>>> 000d2eb6
                             filter::OrthoFilter, fw::Bool,
                             dcfilter::Vector{T}, scfilter::Vector{T}, si::Vector{T}) where T<:Number
     for i=1:nsub
         xi = idx_func(i)
         copy!(tmpvec, 1, x, xi, msub)
-        ya = view(y, xi:xi+msub-1)
-        #= ya = unsafe_vectorslice(y, xi, nsub) =#
+        ya = unsafe_vectorslice(y, xi, msub)
         unsafe_dwt1level!(ya, tmpvec, filter, fw, dcfilter, scfilter, si)
     end
 end
 
 # 2-D
 # writes to y
-<<<<<<< HEAD
-function _dwt!{T<:Number}(y::Matrix{T}, x::AbstractMatrix{T},
-                                filter::OrthoFilter, L::Integer, fw::Bool)
-    m, n  = size(x)
-=======
 function _dwt!(y::Matrix{T}, x::AbstractMatrix{T},
                 filter::OrthoFilter, L::Integer, fw::Bool) where T<:Number
-    n = size(x,1)
->>>>>>> 000d2eb6
+    m, n = size(x)
     si = Vector{T}(length(filter)-1)       # tmp filter vector
     tmpbuffer = Vector{T}(max(n<<1, m))    # tmp storage vector
     scfilter, dcfilter = WT.makereverseqmfpair(filter, fw, T)
@@ -178,9 +155,9 @@
     inputArray = x
 
     for l in lrange
-        tmpvec  = view(tmpbuffer, 1:msub)
-        tmpvec2 = view(tmpbuffer, 1:nsub)
-        tmpvec3 = view(tmpbuffer, nsub+1:nsub<<1)
+        tmpvec  = unsafe_vectorslice(tmpbuffer, 1, msub)
+        tmpvec2 = unsafe_vectorslice(tmpbuffer, 1, nsub)
+        tmpvec3 = unsafe_vectorslice(tmpbuffer, nsub+1, nsub)
         row_idx_func = i -> row_idx(i, n)
         col_idx_func = i -> col_idx(i, m)
         if fw
@@ -210,19 +187,11 @@
 
 # 3-D
 # writes to y
-<<<<<<< HEAD
-function _dwt!{T<:Number}(y::Array{T, 3}, x::AbstractArray{T, 3},
-                                filter::OrthoFilter, L::Integer, fw::Bool)
+function _dwt!(y::Array{T, 3}, x::AbstractArray{T, 3},
+                                filter::OrthoFilter, L::Integer, fw::Bool) where T<:Number
     m, n, d = size(x)
     si = Vector{T}(length(filter)-1)            # tmp filter vector
     tmpbuffer = Vector{T}(max(m, n<<1, d<<1))   # tmp storage vector
-=======
-function _dwt!(y::Array{T, 3}, x::AbstractArray{T, 3},
-                filter::OrthoFilter, L::Integer, fw::Bool) where T<:Number
-    n = size(x,1)
-    si = Vector{T}(length(filter)-1)       # tmp filter vector
-    tmpbuffer = Vector{T}(n<<1)             # tmp storage vector
->>>>>>> 000d2eb6
     scfilter, dcfilter = WT.makereverseqmfpair(filter, fw, T)
 
     return _dwt!(y, x, filter, L, fw, dcfilter, scfilter, si, tmpbuffer)
@@ -266,11 +235,11 @@
     inputArray = x
 
     for l in lrange
-        tmpcol  = view(tmpbuffer, 1:msub)
-        tmprow = view(tmpbuffer, 1:nsub)
-        tmprow2 = view(tmpbuffer, nsub+1:nsub<<1)
-        tmphei = view(tmpbuffer, 1:dsub)
-        tmphei2 = view(tmpbuffer, dsub+1:dsub<<1)
+        tmpcol  = unsafe_vectorslice(tmpbuffer, 1, msub)
+        tmprow  = unsafe_vectorslice(tmpbuffer, 1, nsub)
+        tmprow2 = unsafe_vectorslice(tmpbuffer, nsub+1, nsub)
+        tmphei  = unsafe_vectorslice(tmpbuffer, 1, dsub)
+        tmphei2 = unsafe_vectorslice(tmpbuffer, dsub+1, dsub)
         if fw
             # heights
             for j in 1:nsub
